--- conflicted
+++ resolved
@@ -1,21 +1,16 @@
 import os
 import shutil
-<<<<<<< HEAD
 import sys
 import tempfile
+import asyncio
 from typing import Any, Dict, List
-from unittest.mock import MagicMock, Mock
-
-import pytest
-=======
-from unittest.mock import Mock, MagicMock, AsyncMock, patch
-from typing import List, Dict, Any
-import asyncio
+from unittest.mock import MagicMock, Mock, AsyncMock, patch
 from fastapi.testclient import TestClient
 import httpx
 from fastapi import FastAPI
 from fastapi.middleware.cors import CORSMiddleware
->>>>>>> f56c0b4d
+
+import pytest
 
 # Add parent directory to path for imports
 sys.path.insert(0, os.path.join(os.path.dirname(__file__), ".."))
@@ -173,12 +168,9 @@
     return {
         "documents": [documents],
         "metadatas": [metadata],
-<<<<<<< HEAD
         "distances": [[0.1] * len(documents)] if documents else [[]],
     }
-=======
-        "distances": [[0.1] * len(documents)] if documents else [[]]
-    }
+
 
 # API Testing Fixtures
 
@@ -334,5 +326,4 @@
     except RuntimeError:
         loop = asyncio.new_event_loop()
     yield loop
-    loop.close()
->>>>>>> f56c0b4d
+    loop.close()