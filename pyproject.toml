--- conflicted
+++ resolved
@@ -12,7 +12,24 @@
     "uvicorn==0.35.0",
     "python-multipart==0.0.20",
     "python-dotenv==1.1.1",
-<<<<<<< HEAD
+    "pytest>=8.0.0",
+    "pytest-asyncio>=0.23.0",
+    "httpx>=0.27.0",
+]
+
+[tool.pytest.ini_options]
+minversion = "8.0"
+addopts = "-ra -q --tb=short"
+testpaths = ["backend/tests"]
+python_files = ["test_*.py", "*_test.py"]
+python_classes = ["Test*"]
+python_functions = ["test_*"]
+asyncio_mode = "auto"
+markers = [
+    "api: marks tests as API endpoint tests",
+    "unit: marks tests as unit tests", 
+    "integration: marks tests as integration tests",
+    "slow: marks tests as slow running",
 ]
 
 [dependency-groups]
@@ -63,25 +80,4 @@
 warn_unused_ignores = true
 warn_no_return = true
 warn_unreachable = true
-strict_equality = true
-=======
-    "pytest>=8.0.0",
-    "pytest-asyncio>=0.23.0",
-    "httpx>=0.27.0",
-]
-
-[tool.pytest.ini_options]
-minversion = "8.0"
-addopts = "-ra -q --tb=short"
-testpaths = ["backend/tests"]
-python_files = ["test_*.py", "*_test.py"]
-python_classes = ["Test*"]
-python_functions = ["test_*"]
-asyncio_mode = "auto"
-markers = [
-    "api: marks tests as API endpoint tests",
-    "unit: marks tests as unit tests", 
-    "integration: marks tests as integration tests",
-    "slow: marks tests as slow running",
-]
->>>>>>> f56c0b4d
+strict_equality = true